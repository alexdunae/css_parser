--- conflicted
+++ resolved
@@ -53,7 +53,6 @@
 parser.to_s
 => #content { font-size: 13px; line-height: 1.2; }
    body { margin: 0 1em; }
-```
 
 # capturing byte offsets within a file
 parser.load_uri!('../style.css', {:base_uri => 'http://example.com/styles/inc/', :capture_offsets => true)
@@ -61,7 +60,6 @@
 content_rule.filename
 #=> 'http://example.com/styles/styles.css'
 content_rule.offset
-<<<<<<< HEAD
 #=> 10703..10752
 
 # capturing byte offsets within a string
@@ -71,9 +69,7 @@
 #=> 'index.html'
 content_rule.offset
 #=> 0..21
-=======
-#=> (10703..10752)
->>>>>>> b29d27a0
+```
 
 # Testing
 
