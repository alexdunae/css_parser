--- conflicted
+++ resolved
@@ -11,7 +11,7 @@
 
   def test_setting_property_values
     rs = RuleSet.new(nil, nil)
-    
+
     rs['background-color'] = 'red'
     assert_equal('red;', rs['background-color'])
 
@@ -69,18 +69,17 @@
     assert_equal(expected, actual)
   end
 
-<<<<<<< HEAD
-  def test_selector_sanitization
-    selectors = "h1, h2,\nh3 "
-    rs = RuleSet.new(selectors, "color: #fff;")
-    assert rs.selectors.member?("h3")
-=======
   def test_each_declaration_containing_semicolons
     rs = RuleSet.new(nil, "background-image: url(data:image/png;base64,iVBORw0KGgoAAAANSUhEUgAAABwAAAAiCAMAAAB7);" +
                           "background-repeat: no-repeat")
     assert_equal('url(data:image/png;base64,iVBORw0KGgoAAAANSUhEUgAAABwAAAAiCAMAAAB7);', rs['background-image'])
     assert_equal('no-repeat;', rs['background-repeat'])
->>>>>>> e7347880
+  end
+
+  def test_selector_sanitization
+    selectors = "h1, h2,\nh3 "
+    rs = RuleSet.new(selectors, "color: #fff;")
+    assert rs.selectors.member?("h3")
   end
 
   def test_multiple_selectors_to_s
