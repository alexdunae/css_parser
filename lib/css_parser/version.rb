--- conflicted
+++ resolved
@@ -1,7 +1,3 @@
 module CssParser
-<<<<<<< HEAD
-  VERSION = "1.4.7".freeze
-=======
-  VERSION = "1.4.7"
->>>>>>> ea8a8488
+  VERSION = "1.4.8".freeze
 end