--- conflicted
+++ resolved
@@ -155,11 +155,7 @@
       end
 
       # Remove @import declarations
-<<<<<<< HEAD
       block = ignore_pattern(block, RE_AT_IMPORT_RULE, options)
-=======
-      block = remove_all(block, RE_AT_IMPORT_RULE, options)
->>>>>>> b29d27a0
 
       parse_block_into_rule_sets!(block, options)
     end
@@ -172,7 +168,6 @@
       add_rule_set!(rule_set, media_types)
     end
 
-<<<<<<< HEAD
     # Add a CSS rule by setting the +selectors+, +declarations+, +filename+, +offset+ and +media_types+.
     #
     # +filename+ can be a string or uri pointing to the file or url location.
@@ -180,15 +175,6 @@
     # +media_types+ can be a symbol or an array of symbols.
     def add_rule_with_offsets!(selectors, declarations, filename, offset, media_types = :all)
       rule_set = OffsetAwareRuleSet.new(filename, offset, selectors, declarations)
-=======
-    # Add a CSS rule by setting the +selectors+, +declarations+, +uri+, +offset+ and +media_types+.
-    #
-    # +uri+ can be a string or uri pointing to the file or url location.
-    # +offset+ should be Range object representing the start and end byte locations where the rule was found in the file.
-    # +media_types+ can be a symbol or an array of symbols.
-    def add_file_rule!(selectors, declarations, uri, offset, media_types = :all)
-      rule_set = FileRuleSet.new(uri, offset, selectors, declarations)
->>>>>>> b29d27a0
       add_rule_set!(rule_set, media_types)
     end
 
@@ -354,11 +340,7 @@
 
             unless current_declarations.strip.empty?
               if options[:capture_offsets]
-<<<<<<< HEAD
                 add_rule_with_offsets!(current_selectors, current_declarations, options[:filename], (rule_start..offset.last), current_media_queries)
-=======
-                add_file_rule!(current_selectors, current_declarations, options[:filename], (rule_start..offset.last), current_media_queries)
->>>>>>> b29d27a0
               else
                 add_rule!(current_selectors, current_declarations, current_media_queries)
               end
@@ -420,11 +402,7 @@
       # check for unclosed braces
       if in_declarations > 0
         if options[:capture_offsets]
-<<<<<<< HEAD
           add_rule_with_offsets!(current_selectors, current_declarations, options[:filename], (rule_start..offset.last), current_media_queries)
-=======
-          add_file_rule!(current_selectors, current_declarations, options[:filename], (rule_start..offset.last), current_media_queries)
->>>>>>> b29d27a0
         else
           add_rule!(current_selectors, current_declarations, current_media_queries)
         end
@@ -487,7 +465,6 @@
         fh = open(file_name, 'rb')
         src = fh.read
         fh.close
-<<<<<<< HEAD
 
         # pass on the file name if we are capturing file offsets
         opts[:filename] = file_name
@@ -495,15 +472,6 @@
         src = IO.read(file_name)
       end
 
-=======
-
-        # pass on the file name if we are capturing file offsets
-        opts[:filename] = file_name
-      else
-        src = IO.read(file_name)
-      end
-
->>>>>>> b29d27a0
       opts[:base_dir] = File.dirname(file_name)
 
       add_block!(src, opts)
@@ -544,11 +512,7 @@
     # Remove a pattern from a given string
     #
     # Returns a string.
-<<<<<<< HEAD
     def ignore_pattern(css, regex, options)
-=======
-    def remove_all(css, regex, options)
->>>>>>> b29d27a0
       # if we are capturing file offsets, replace the characters with spaces to retail the original positions
       return css.gsub(regex) { |m| ' ' * m.length } if options[:capture_offsets]
 
@@ -562,19 +526,11 @@
     def cleanup_block(block, options = {}) # :nodoc:
       # Strip CSS comments
       utf8_block = block.encode('UTF-8', 'binary', invalid: :replace, undef: :replace, replace: ' ')
-<<<<<<< HEAD
       utf8_block = ignore_pattern(utf8_block, STRIP_CSS_COMMENTS_RX, options)
 
       # Strip HTML comments - they shouldn't really be in here but
       # some people are just crazy...
       utf8_block = ignore_pattern(utf8_block, STRIP_HTML_COMMENTS_RX, options)
-=======
-      utf8_block = remove_all(utf8_block, STRIP_CSS_COMMENTS_RX, options)
-
-      # Strip HTML comments - they shouldn't really be in here but
-      # some people are just crazy...
-      utf8_block = remove_all(utf8_block, STRIP_HTML_COMMENTS_RX, options)
->>>>>>> b29d27a0
 
       # Strip lines containing just whitespace
       utf8_block.gsub!(/^\s+$/, "") unless options[:capture_offsets]
