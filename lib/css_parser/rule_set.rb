--- conflicted
+++ resolved
@@ -341,14 +341,9 @@
       ['border-width', 'border-style', 'border-color'].each do |property|
         if @declarations.has_key?(property) and not @declarations[property][:is_important]
           # can't merge if any value contains a space (i.e. has multiple values)
-<<<<<<< HEAD
           # we temporarily remove any spaces after commas for the check (inside rgba, etc...)
           return if @declarations[property][:value].gsub(/\,[\s]/, ',').strip =~ /[\s]/
           new_value += @declarations[property][:value] + ' '
-=======
-          return if @declarations[property][:value].strip =~ /[\s]/
-          values << @declarations[property][:value]
->>>>>>> b3dfff1b
         end
       end
 
